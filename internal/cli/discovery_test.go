--- conflicted
+++ resolved
@@ -988,20 +988,65 @@
 	assertContainsArgs(t, cmd, "--setting-sources", "user")
 }
 
-<<<<<<< HEAD
-// TestSandboxFlagSupport tests --settings flag generation for sandbox configuration
-func TestSandboxFlagSupport(t *testing.T) {
-=======
 // TestPluginsFlagSupport tests --plugin-dir CLI flag generation
 func TestPluginsFlagSupport(t *testing.T) {
->>>>>>> 68d25246
 	tests := []struct {
 		name     string
 		options  *shared.Options
 		validate func(*testing.T, []string)
 	}{
 		{
-<<<<<<< HEAD
+			name: "single_local_plugin",
+			options: &shared.Options{
+				Plugins: []shared.SdkPluginConfig{
+					{Type: shared.SdkPluginTypeLocal, Path: "/path/to/plugin"},
+				},
+			},
+			validate: validateSinglePluginFlag,
+		},
+		{
+			name: "multiple_local_plugins",
+			options: &shared.Options{
+				Plugins: []shared.SdkPluginConfig{
+					{Type: shared.SdkPluginTypeLocal, Path: "/plugin1"},
+					{Type: shared.SdkPluginTypeLocal, Path: "/plugin2"},
+					{Type: shared.SdkPluginTypeLocal, Path: "/plugin3"},
+				},
+			},
+			validate: validateMultiplePluginFlags,
+		},
+		{
+			name: "empty_plugins",
+			options: &shared.Options{
+				Plugins: []shared.SdkPluginConfig{},
+			},
+			validate: validateNoPluginFlag,
+		},
+		{
+			name: "nil_plugins",
+			options: &shared.Options{
+				Plugins: nil,
+			},
+			validate: validateNoPluginFlag,
+		},
+	}
+
+	for _, test := range tests {
+		t.Run(test.name, func(t *testing.T) {
+			cmd := BuildCommand("/usr/local/bin/claude", test.options, true)
+			test.validate(t, cmd)
+		})
+	}
+}
+
+// TestSandboxFlagSupport tests --settings flag generation for sandbox configuration
+func TestSandboxFlagSupport(t *testing.T) {
+	tests := []struct {
+		name     string
+		options  *shared.Options
+		validate func(*testing.T, []string)
+	}{
+		{
 			name: "sandbox_enabled",
 			options: &shared.Options{
 				Sandbox: &shared.SandboxSettings{
@@ -1058,40 +1103,6 @@
 				SettingSources: []shared.SettingSource{},
 			},
 			validate: validateSandboxWithIgnoreViolations,
-=======
-			name: "single_local_plugin",
-			options: &shared.Options{
-				Plugins: []shared.SdkPluginConfig{
-					{Type: shared.SdkPluginTypeLocal, Path: "/path/to/plugin"},
-				},
-			},
-			validate: validateSinglePluginFlag,
-		},
-		{
-			name: "multiple_local_plugins",
-			options: &shared.Options{
-				Plugins: []shared.SdkPluginConfig{
-					{Type: shared.SdkPluginTypeLocal, Path: "/plugin1"},
-					{Type: shared.SdkPluginTypeLocal, Path: "/plugin2"},
-					{Type: shared.SdkPluginTypeLocal, Path: "/plugin3"},
-				},
-			},
-			validate: validateMultiplePluginFlags,
-		},
-		{
-			name: "empty_plugins",
-			options: &shared.Options{
-				Plugins: []shared.SdkPluginConfig{},
-			},
-			validate: validateNoPluginFlag,
-		},
-		{
-			name: "nil_plugins",
-			options: &shared.Options{
-				Plugins: nil,
-			},
-			validate: validateNoPluginFlag,
->>>>>>> 68d25246
 		},
 	}
 
@@ -1103,7 +1114,78 @@
 	}
 }
 
-<<<<<<< HEAD
+// TestPluginsWithOtherFlags tests plugins work alongside other CLI flags
+func TestPluginsWithOtherFlags(t *testing.T) {
+	options := &shared.Options{
+		Plugins: []shared.SdkPluginConfig{
+			{Type: shared.SdkPluginTypeLocal, Path: "/my/plugin"},
+		},
+		Betas:          []shared.SdkBeta{shared.SdkBetaContext1M},
+		AllowedTools:   []string{"Read", "Write"},
+		SettingSources: []shared.SettingSource{},
+	}
+
+	cmd := BuildCommand("/usr/local/bin/claude", options, true)
+
+	// Verify plugin flag is present
+	assertContainsArgs(t, cmd, "--plugin-dir", "/my/plugin")
+
+	// Verify other flags are also present
+	assertContainsArgs(t, cmd, "--betas", "context-1m-2025-08-07")
+	assertContainsArgs(t, cmd, "--allowed-tools", "Read,Write")
+}
+
+// TestPluginsOrderPreserved tests that plugin order is preserved in CLI flags
+func TestPluginsOrderPreserved(t *testing.T) {
+	options := &shared.Options{
+		Plugins: []shared.SdkPluginConfig{
+			{Type: shared.SdkPluginTypeLocal, Path: "/first"},
+			{Type: shared.SdkPluginTypeLocal, Path: "/second"},
+			{Type: shared.SdkPluginTypeLocal, Path: "/third"},
+		},
+		SettingSources: []shared.SettingSource{},
+	}
+
+	cmd := BuildCommand("/usr/local/bin/claude", options, true)
+
+	// Find all --plugin-dir flags and verify order
+	var pluginPaths []string
+	for i, arg := range cmd {
+		if arg == "--plugin-dir" && i+1 < len(cmd) {
+			pluginPaths = append(pluginPaths, cmd[i+1])
+		}
+	}
+
+	expected := []string{"/first", "/second", "/third"}
+	if len(pluginPaths) != len(expected) {
+		t.Errorf("Expected %d plugin paths, got %d", len(expected), len(pluginPaths))
+		return
+	}
+	for i, exp := range expected {
+		if pluginPaths[i] != exp {
+			t.Errorf("Expected plugin path[%d] = %q, got %q", i, exp, pluginPaths[i])
+		}
+	}
+}
+
+func validateSinglePluginFlag(t *testing.T, cmd []string) {
+	t.Helper()
+	assertContainsArgs(t, cmd, "--plugin-dir", "/path/to/plugin")
+}
+
+func validateMultiplePluginFlags(t *testing.T, cmd []string) {
+	t.Helper()
+	// Each plugin should generate a separate --plugin-dir flag
+	assertContainsArgs(t, cmd, "--plugin-dir", "/plugin1")
+	assertContainsArgs(t, cmd, "--plugin-dir", "/plugin2")
+	assertContainsArgs(t, cmd, "--plugin-dir", "/plugin3")
+}
+
+func validateNoPluginFlag(t *testing.T, cmd []string) {
+	t.Helper()
+	assertNotContainsArg(t, cmd, "--plugin-dir")
+}
+
 const settingsFlag = "--settings"
 
 // validateSandboxEnabled checks that --settings flag contains sandbox enabled config
@@ -1201,77 +1283,34 @@
 			Enabled: true,
 		},
 		SettingSources: []shared.SettingSource{},
-=======
-// TestPluginsWithOtherFlags tests plugins work alongside other CLI flags
-func TestPluginsWithOtherFlags(t *testing.T) {
-	options := &shared.Options{
-		Plugins: []shared.SdkPluginConfig{
-			{Type: shared.SdkPluginTypeLocal, Path: "/my/plugin"},
-		},
-		Betas:          []shared.SdkBeta{shared.SdkBetaContext1M},
-		AllowedTools:   []string{"Read", "Write"},
-		SettingSources: []shared.SettingSource{},
 	}
 
 	cmd := BuildCommand("/usr/local/bin/claude", options, true)
 
-	// Verify plugin flag is present
-	assertContainsArgs(t, cmd, "--plugin-dir", "/my/plugin")
-
-	// Verify other flags are also present
-	assertContainsArgs(t, cmd, "--betas", "context-1m-2025-08-07")
-	assertContainsArgs(t, cmd, "--allowed-tools", "Read,Write")
-}
-
-// TestPluginsOrderPreserved tests that plugin order is preserved in CLI flags
-func TestPluginsOrderPreserved(t *testing.T) {
-	options := &shared.Options{
-		Plugins: []shared.SdkPluginConfig{
-			{Type: shared.SdkPluginTypeLocal, Path: "/first"},
-			{Type: shared.SdkPluginTypeLocal, Path: "/second"},
-			{Type: shared.SdkPluginTypeLocal, Path: "/third"},
-		},
-		SettingSources: []shared.SettingSource{},
-	}
-
-	cmd := BuildCommand("/usr/local/bin/claude", options, true)
-
-	// Find all --plugin-dir flags and verify order
-	var pluginPaths []string
+	// Count --settings flags - must be exactly 1
+	settingsCount := 0
+	var settingsValue string
 	for i, arg := range cmd {
-		if arg == "--plugin-dir" && i+1 < len(cmd) {
-			pluginPaths = append(pluginPaths, cmd[i+1])
-		}
-	}
-
-	expected := []string{"/first", "/second", "/third"}
-	if len(pluginPaths) != len(expected) {
-		t.Errorf("Expected %d plugin paths, got %d", len(expected), len(pluginPaths))
-		return
-	}
-	for i, exp := range expected {
-		if pluginPaths[i] != exp {
-			t.Errorf("Expected plugin path[%d] = %q, got %q", i, exp, pluginPaths[i])
-		}
-	}
-}
-
-func validateSinglePluginFlag(t *testing.T, cmd []string) {
-	t.Helper()
-	assertContainsArgs(t, cmd, "--plugin-dir", "/path/to/plugin")
-}
-
-func validateMultiplePluginFlags(t *testing.T, cmd []string) {
-	t.Helper()
-	// Each plugin should generate a separate --plugin-dir flag
-	assertContainsArgs(t, cmd, "--plugin-dir", "/plugin1")
-	assertContainsArgs(t, cmd, "--plugin-dir", "/plugin2")
-	assertContainsArgs(t, cmd, "--plugin-dir", "/plugin3")
-}
-
-func validateNoPluginFlag(t *testing.T, cmd []string) {
-	t.Helper()
-	assertNotContainsArg(t, cmd, "--plugin-dir")
+		if arg == settingsFlag && i+1 < len(cmd) {
+			settingsCount++
+			settingsValue = cmd[i+1]
+		}
+	}
+
+	if settingsCount != 1 {
+		t.Errorf("Expected exactly 1 --settings flag, got %d", settingsCount)
+	}
+
+	// MUST contain BOTH sandbox AND model in merged JSON
+	if !strings.Contains(settingsValue, `"sandbox"`) {
+		t.Errorf("Expected --settings to contain 'sandbox', got %q", settingsValue)
+	}
+	if !strings.Contains(settingsValue, `"model"`) {
+		t.Errorf("Expected --settings to contain 'model', got %q", settingsValue)
+	}
+	if !strings.Contains(settingsValue, `"enabled":true`) {
+		t.Errorf("Expected --settings to contain sandbox enabled:true, got %q", settingsValue)
+	}
 }
 
 // TestOutputFormatFlagSupport tests --json-schema CLI flag generation for structured output
@@ -1365,37 +1404,10 @@
 				},
 			},
 		},
->>>>>>> 68d25246
 	}
 
 	cmd := BuildCommand("/usr/local/bin/claude", options, true)
 
-<<<<<<< HEAD
-	// Count --settings flags - must be exactly 1
-	settingsCount := 0
-	var settingsValue string
-	for i, arg := range cmd {
-		if arg == settingsFlag && i+1 < len(cmd) {
-			settingsCount++
-			settingsValue = cmd[i+1]
-		}
-	}
-
-	if settingsCount != 1 {
-		t.Errorf("Expected exactly 1 --settings flag, got %d", settingsCount)
-	}
-
-	// MUST contain BOTH sandbox AND model in merged JSON
-	if !strings.Contains(settingsValue, `"sandbox"`) {
-		t.Errorf("Expected --settings to contain 'sandbox', got %q", settingsValue)
-	}
-	if !strings.Contains(settingsValue, `"model"`) {
-		t.Errorf("Expected --settings to contain 'model', got %q", settingsValue)
-	}
-	if !strings.Contains(settingsValue, `"enabled":true`) {
-		t.Errorf("Expected --settings to contain sandbox enabled:true, got %q", settingsValue)
-	}
-=======
 	// Verify all flags are present
 	assertContainsArgs(t, cmd, "--system-prompt", "You are helpful")
 	assertContainsArgs(t, cmd, "--permission-mode", "acceptEdits")
@@ -1422,5 +1434,4 @@
 func validateNoJSONSchemaFlag(t *testing.T, cmd []string) {
 	t.Helper()
 	assertNotContainsArg(t, cmd, "--json-schema")
->>>>>>> 68d25246
 }