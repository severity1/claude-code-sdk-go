--- conflicted
+++ resolved
@@ -51,7 +51,6 @@
 	SettingSourceLocal SettingSource = "local"
 )
 
-<<<<<<< HEAD
 // SandboxNetworkConfig configures network access within sandbox.
 type SandboxNetworkConfig struct {
 	// AllowUnixSockets specifies Unix socket paths accessible in sandbox.
@@ -90,7 +89,8 @@
 	IgnoreViolations *SandboxIgnoreViolations `json:"ignoreViolations,omitempty"`
 	// EnableWeakerNestedSandbox for unprivileged Docker (Linux only).
 	EnableWeakerNestedSandbox bool `json:"enableWeakerNestedSandbox,omitempty"`
-=======
+}
+
 // SdkPluginType represents the type of SDK plugin.
 type SdkPluginType string
 
@@ -112,7 +112,6 @@
 type OutputFormat struct {
 	Type   string         `json:"type"`   // Always "json_schema"
 	Schema map[string]any `json:"schema"` // JSON Schema definition
->>>>>>> 68d25246
 }
 
 // Options configures the Claude Code SDK behavior.
@@ -161,13 +160,11 @@
 	// MCP Integration
 	McpServers map[string]McpServerConfig `json:"mcp_servers,omitempty"`
 
-<<<<<<< HEAD
 	// Sandbox Configuration
 	Sandbox *SandboxSettings `json:"sandbox,omitempty"`
-=======
+
 	// Plugin Configurations
 	Plugins []SdkPluginConfig `json:"plugins,omitempty"`
->>>>>>> 68d25246
 
 	// Extensibility
 	ExtraArgs map[string]*string `json:"extra_args,omitempty"`
